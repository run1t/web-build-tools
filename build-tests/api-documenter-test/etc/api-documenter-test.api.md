--- conflicted
+++ resolved
@@ -39,15 +39,11 @@
 export type ExampleTypeAlias = Promise<boolean>;
 
 // @public
-<<<<<<< HEAD
-declare class Generic<T> {
+export class Generic<T> {
 }
 
 // @public
-declare function globalFunction(x: number): number;
-=======
 export function globalFunction(x: number): number;
->>>>>>> 8390b24c
 
 // @public (undocumented)
 export interface IDocInterface1 {
@@ -68,22 +64,16 @@
 }
 
 // @public
-<<<<<<< HEAD
-interface IDocInterface4 {
+export interface IDocInterface4 {
     generic: Generic<number>;
     numberOrFunction: number | (() => number);
     stringOrNumber: string | number;
 }
 
 // @public
-declare namespace OuterNamespace {
-    namespace InnerNamespace {
-        function nestedFunction(x: number): number;
-=======
 export namespace OuterNamespace {
     export namespace InnerNamespace {
         export function nestedFunction(x: number): number;
->>>>>>> 8390b24c
     }
     let nestedVariable: boolean;
 }
