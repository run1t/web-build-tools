--- conflicted
+++ resolved
@@ -27,13 +27,7 @@
     "gulp-replace": "^0.5.4"
   },
   "devDependencies": {
-<<<<<<< HEAD
-    "@microsoft/node-library-build": "5.0.2",
-    "@microsoft/rush-stack-compiler": "0.1.0"
-=======
     "@microsoft/node-library-build": "5.0.3",
-    "@microsoft/rush-stack": "0.1.1",
     "@microsoft/rush-stack-compiler": "0.1.1"
->>>>>>> c94896ce
   }
 }