{
  "name": "@microsoft/gulp-core-build-mocha",
  "version": "3.5.76",
  "description": "",
  "main": "lib/index.js",
  "typings": "lib/index.d.ts",
  "tsdoc": {
    "tsdocFlavor": "AEDoc"
  },
  "license": "MIT",
  "repository": {
    "type": "git",
    "url": "https://github.com/Microsoft/web-build-tools/tree/master/core-build/gulp-core-build-mocha"
  },
  "scripts": {
    "build": "gulp --clean"
  },
  "dependencies": {
    "@microsoft/gulp-core-build": "3.9.26",
    "@types/node": "8.5.8",
    "glob": "~7.0.5",
    "gulp": "~4.0.2",
    "gulp-istanbul": "~0.10.3",
    "gulp-mocha": "~6.0.0"
  },
  "devDependencies": {
<<<<<<< HEAD
=======
    "@microsoft/rush-stack-compiler-3.4": "0.1.11",
>>>>>>> 1188f387
    "@microsoft/node-library-build": "6.0.71",
    "@microsoft/rush-stack-compiler-3.2": "0.3.23",
    "@types/glob": "5.0.30",
    "@types/gulp": "4.0.6",
    "@types/gulp-istanbul": "0.9.30",
    "@types/gulp-mocha": "0.0.32",
    "@types/mocha": "5.2.5",
    "@types/orchestrator": "0.0.30"
  }
}<|MERGE_RESOLUTION|>--- conflicted
+++ resolved
@@ -24,12 +24,7 @@
     "gulp-mocha": "~6.0.0"
   },
   "devDependencies": {
-<<<<<<< HEAD
-=======
     "@microsoft/rush-stack-compiler-3.4": "0.1.11",
->>>>>>> 1188f387
-    "@microsoft/node-library-build": "6.0.71",
-    "@microsoft/rush-stack-compiler-3.2": "0.3.23",
     "@types/glob": "5.0.30",
     "@types/gulp": "4.0.6",
     "@types/gulp-istanbul": "0.9.30",
